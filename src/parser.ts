--- conflicted
+++ resolved
@@ -355,18 +355,6 @@
         }
     }
 
-<<<<<<< HEAD
-=======
-    static async downloadIncludeFile(cwd: string, project: string, ref: string, file: string, gitRemoteDomain: string): Promise<void> {
-        const time = process.hrtime();
-        fs.ensureDirSync(`${cwd}/.gitlab-ci-local/includes/${gitRemoteDomain}/${project}/${ref}/`);
-        await Utils.spawn(`git archive --remote=git@${gitRemoteDomain}:${project}.git ${ref} ${file} | tar -xC .gitlab-ci-local/includes/${gitRemoteDomain}/${project}/${ref}/`, cwd);
-        const endTime = process.hrtime(time);
-        const remoteUrl = `${gitRemoteDomain}/${project}/${file}`;
-        process.stdout.write(chalk`{cyan downloaded} {magentaBright ${remoteUrl}} in {magenta ${prettyHrtime(endTime)}}\n`);
-    }
-
->>>>>>> ce8087a5
     static async initGitRemote(cwd: string): Promise<GitRemote> {
         let gitConfig;
         if (fs.existsSync(`${cwd}/.git/config`)) {
