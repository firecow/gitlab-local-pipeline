import * as chalk from "chalk";
import * as deepExtend from "deep-extend";
import * as fs from "fs-extra";
import * as yaml from "js-yaml";
import * as prettyHrtime from "pretty-hrtime";
import fetch from "node-fetch";
import {Job} from "./job";
import * as jobExpanders from "./job-expanders";
import * as state from "./state";
import {ExitError} from "./types/exit-error";
import {GitRemote} from "./types/git-remote";
import {GitUser} from "./types/git-user";
import {Utils} from "./utils";
import {assert} from "./asserts";
import * as path from "path";
import {WriteStreams} from "./types/write-streams";
import {ParserOptions} from "./types/parser-options";
import {Validator} from "./validator";

export class Parser {

    private readonly opt: ParserOptions;

    private _jobs: Map<string, Job> = new Map();
    private _stages: string[] = [];
    private _gitRemote: GitRemote | null = null;
    private _homeVariables: any;
    private _gitlabData: any;
    private _jobNamePad = 0;

    private constructor(opt: ParserOptions) {
        this.opt = opt;
    }

    get jobs(): ReadonlyMap<string, Job> {
        return this._jobs;
    }

    get stages(): readonly string[] {
        return this._stages;
    }

    get gitlabData() {
        return this._gitlabData;
    }

    get jobNamePad(): number {
        return this._jobNamePad;
    }

    static async create(opt: ParserOptions) {
        const writeStreams = opt.writeStreams;
        const parser = new Parser(opt);

        const time = process.hrtime();
        await parser.init();
        await Validator.validateNeedsTags(parser.jobs, parser.stages);
        const parsingTime = process.hrtime(time);

        if (!opt.tabCompletionPhase) {
            writeStreams.stdout(chalk`{cyan ${"yml files".padEnd(parser.jobNamePad)}} {magentaBright processed} in {magenta ${prettyHrtime(parsingTime)}}\n`);
        }

        return parser;
    }

    static async initGitUser(cwd: string): Promise<GitUser> {
        let gitlabUserEmail, gitlabUserName;

        try {
            const {stdout: gitConfigEmail} = await Utils.spawn("git config user.email", cwd);
            gitlabUserEmail = gitConfigEmail.trimEnd();
        } catch (e) {
            gitlabUserEmail = "local@gitlab.com";
        }

        const gitlabUserLogin = gitlabUserEmail.replace(/@.*/, "");

        try {
            const {stdout: gitConfigUserName} = await Utils.spawn("git config user.name", cwd);
            gitlabUserName = gitConfigUserName.trimEnd();
        } catch (e) {
            gitlabUserName = "Bob Local";
        }

        return {
            GITLAB_USER_LOGIN: gitlabUserLogin,
            GITLAB_USER_EMAIL: gitlabUserEmail,
            GITLAB_USER_NAME: gitlabUserName,
        };
    }

    static async initHomeVariables(cwd: string, writeStreams: WriteStreams, gitRemote: GitRemote, home: string): Promise<{ [key: string]: string }> {
        const homeDir = home.replace(/\/$/, "");
        const variablesFile = `${homeDir}/.gitlab-ci-local/variables.yml`;
        if (!fs.existsSync(variablesFile)) {
            return {};
        }

        const data: any = yaml.load(await fs.readFile(variablesFile, "utf8"));
        let variables: { [key: string]: string } = {};

        for (const [globalKey, globalEntry] of Object.entries(data?.global ?? [])) {
            if (typeof globalEntry !== "string") {
                continue;
            }
            variables[globalKey] = globalEntry;
        }

<<<<<<< HEAD
        for (const [groupKey, groupEntries] of Object.entries(data?.group ?? [])) {
            if (!`${gitRemote.domain}/${gitRemote.group}/${gitRemote.project}.git`.includes(groupKey)) {
=======
        const groupUrl = `${gitRemote.domain}/${gitRemote.group}/`;
        for (const [groupKey, groupEntires] of Object.entries(data?.group ?? [])) {
            if (!groupUrl.includes(Parser.normalizeProjectKey(groupKey, writeStreams))) {
>>>>>>> 38baba95
                continue;
            }
            if (typeof groupEntries !== "object") {
                continue;
            }
            variables = {...variables, ...groupEntries};
        }

        const projectUrl = `${gitRemote.domain}/${gitRemote.group}/${gitRemote.project}.git`;
        for (const [projectKey, projectEntries] of Object.entries(data?.project ?? [])) {
            if (!projectUrl.includes(Parser.normalizeProjectKey(projectKey, writeStreams))) {
                continue;
            }
            if (typeof projectEntries !== "object") {
                continue;
            }
            variables = {...variables, ...projectEntries};
        }

        const projectVariablesFile = `${cwd}/.gitlab-ci-local/variables.yml`;

        if (fs.existsSync(projectVariablesFile)) {
            const projectEntries: any = yaml.load(await fs.readFile(projectVariablesFile, "utf8")) ?? {};
            if (typeof projectEntries === "object") {
                variables = {...variables, ...projectEntries};
            }
        }

        // Generate files for file type variables
        for (const [key, value] of Object.entries(variables)) {
            if (!value.match(/^[/|~]/)) {
                continue;
            }

            if (value.match(/\/$/)) {
                continue;
            }

            const fromFilePath = value.replace(/^~\/(.*)/, `${homeDir}/$1`);
            if (fs.existsSync(fromFilePath)) {
                await fs.ensureDir(`${cwd}/.gitlab-ci-local/file-variables/`);
                await fs.copyFile(fromFilePath, `${cwd}/.gitlab-ci-local/file-variables/${path.basename(fromFilePath)}`);
                variables[key] = `.gitlab-ci-local/file-variables/${path.basename(fromFilePath)}`;
            }
        }

        return variables;
    }

    static normalizeProjectKey(key: string, writeStreams: WriteStreams): string {
        if (!key.includes(":")) {
            return key;
        }

        writeStreams.stderr(chalk`{yellow WARNING: Interpreting '${key}' as '${key.replace(":", "/")}'}\n`);

        return key.replace(":", "/");
    }

    async init() {
        const cwd = this.opt.cwd;
        const writeStreams = this.opt.writeStreams;
        const home = this.opt.home;
        const file = this.opt.file;
        const tabCompletionPhase = this.opt.tabCompletionPhase;
        const pipelineIid = this.opt.pipelineIid;
        const extraHosts = this.opt.extraHosts || [];

<<<<<<< HEAD
        this._gitRemote = await Parser.initGitRemote(cwd);
        this._homeVariables = await Parser.initHomeVariables(cwd, this._gitRemote, home ?? process.env.HOME ?? "");
=======
        this.gitRemote = await Parser.initGitRemote(cwd);
        this.homeVariables = await Parser.initHomeVariables(cwd, writeStreams, this.gitRemote, home ?? process.env.HOME ?? "");
>>>>>>> 38baba95

        let ymlPath, yamlDataList: any[] = [];
        ymlPath = file ? `${cwd}/${file}` : `${cwd}/.gitlab-ci.yml`;
        const gitlabCiData = await Parser.loadYaml(ymlPath);
        yamlDataList = yamlDataList.concat(await Parser.prepareIncludes(gitlabCiData, cwd, writeStreams, this._gitRemote, tabCompletionPhase));

        ymlPath = `${cwd}/.gitlab-ci-local.yml`;
        const gitlabCiLocalData = await Parser.loadYaml(ymlPath);
        yamlDataList = yamlDataList.concat(await Parser.prepareIncludes(gitlabCiLocalData, cwd, writeStreams, this._gitRemote, tabCompletionPhase));

        const gitlabData: any = deepExtend({}, ...yamlDataList);

        // Make sure artifact paths doesn't contain globstar
        // TODO: This deviates from gitlab ci behavior
        Utils.forEachRealJob(gitlabData, (jobName, jobData) => {
            jobData?.artifacts?.paths?.forEach((artifactPath: any) => {
                assert(!artifactPath.includes("*"), `Artfact paths cannot contain globstar, yet! '${jobName}'`);
            });
        });

        // Expand various fields in gitlabData
        jobExpanders.reference(gitlabData, gitlabData);
        jobExpanders.jobExtends(gitlabData);
        jobExpanders.artifacts(gitlabData);
        jobExpanders.image(gitlabData);
        jobExpanders.beforeScripts(gitlabData);
        jobExpanders.afterScripts(gitlabData);
        jobExpanders.scripts(gitlabData);

        if (!gitlabData.stages) {
            gitlabData.stages = [".pre", "build", "test", "deploy", ".post"];
        }
        assert(gitlabData.stages && Array.isArray(gitlabData.stages), chalk`{yellow stages:} must be an array`);
        if (!gitlabData.stages.includes(".pre")) {
            gitlabData.stages.unshift(".pre");
        }
        if (!gitlabData.stages.includes(".post")) {
            gitlabData.stages.push(".post");
        }
        this._stages = gitlabData.stages;

        // Find longest job name
        for (const jobName of Object.keys(gitlabData)) {
            if (Job.illegalJobNames.includes(jobName) || jobName[0] === ".") {
                continue;
            }
            this._jobNamePad = Math.max(this.jobNamePad, jobName.length);
        }

        // Check that needs is larger and containers the same as dependencies.
        // TODO: We need this check, to prevent jobs from copying artifacts that might not be needed.

        // Check job variables for invalid hash of key value pairs
        Utils.forEachRealJob(gitlabData, (jobName, jobData) => {
            for (const [key, value] of Object.entries(jobData.variables || {})) {
                const valueStr = `${value}`;
                assert(
                    typeof value === "string" || typeof value === "number",
                    chalk`{blueBright ${jobName}} has invalid variables hash of key value pairs. ${key}=${valueStr}`
                );
            }
        });

        this._gitlabData = gitlabData;

        assert(this._gitRemote != null, "GitRemote isn't set in parser initJobs function");

        const gitUser = await Parser.initGitUser(cwd);

        // Generate jobs and put them into stages
        for (const [jobName, jobData] of Object.entries(gitlabData)) {
            if (Job.illegalJobNames.includes(jobName) || jobName[0] === ".") {
                continue;
            }

            const jobId = await state.incrementJobId(cwd);
            const job = new Job({
                extraHosts,
                writeStreams,
                name: jobName,
                namePad: this.jobNamePad,
                homeVariables: this._homeVariables,
                data: jobData,
                cwd,
                globals: gitlabData,
                pipelineIid,
                id: jobId,
                gitUser,
                gitRemote: this._gitRemote,
            });
            const foundStage = this.stages.includes(job.stage);
            assert(foundStage != null, chalk`{yellow stage:${job.stage}} not found for {blueBright ${job.name}}`);
            this._jobs.set(jobName, job);
        }
    }

    static async loadYaml(filePath: string): Promise<any> {
        const ymlPath = `${filePath}`;
        if (!fs.existsSync(ymlPath)) {
            return {};
        }

        const fileContent = await fs.readFile(`${filePath}`, "utf8");
        const fileSplit = fileContent.split(/\r?\n/g);
        const fileSplitClone = fileSplit.slice();

        let interactiveMatch = null;
        let descriptionMatch = null;
        let injectSSHAgent = null;
        let index = 0;
        for (const line of fileSplit) {
            interactiveMatch = !interactiveMatch ? line.match(/#[\s]?@[\s]?[Ii]nteractive/) : interactiveMatch;
            injectSSHAgent = !injectSSHAgent ? line.match(/#[\s]?@[\s]?[Ii]njectSSHAgent/) : injectSSHAgent;
            descriptionMatch = !descriptionMatch ? line.match(/#[\s]?@[\s]?[Dd]escription (?<description>.*)/) : descriptionMatch;
            const jobMatch = line.match(/(?<jobname>\w):/);
            if (jobMatch && (interactiveMatch || descriptionMatch || injectSSHAgent)) {
                if (interactiveMatch) {
                    fileSplitClone.splice(index + 1, 0, "  interactive: true");
                    index++;
                }
                if (injectSSHAgent) {
                    fileSplitClone.splice(index + 1, 0, "  injectSSHAgent: true");
                    index++;
                }
                if (descriptionMatch) {
                    fileSplitClone.splice(index + 1, 0, `  description: ${descriptionMatch?.groups?.description ?? ""}`);
                    index++;
                }
                interactiveMatch = null;
                descriptionMatch = null;
                injectSSHAgent = null;
            }
            index++;
        }

        // Find .reference
        const GITLAB_SCHEMA = new yaml.Schema([
            new yaml.Type("!reference", {
                kind: "sequence",
                construct: function (data) {
                    return {referenceData: data};
                },
            }),
        ]);

        return yaml.load(fileSplitClone.join("\n"), {schema: GITLAB_SCHEMA}) || {};
    }

    static async initGitRemote(cwd: string): Promise<GitRemote> {
        let gitConfig;
        if (fs.existsSync(`${cwd}/.git/config`)) {
            gitConfig = fs.readFileSync(`${cwd}/.git/config`, "utf8");
        } else if (fs.existsSync(`${cwd}/.gitconfig`)) {
            gitConfig = fs.readFileSync(`${cwd}/.gitconfig`, "utf8");
        } else {
            throw new ExitError("Could not locate.gitconfig or .git/config file");
        }

        const match = gitConfig.match(/url = .*@(?<domain>.*?)[:|/](?<group>.*)\/(?<project>.*)\.git/);

        return {
            domain: match?.groups?.domain ?? "",
            group: match?.groups?.group ?? "",
            project: match?.groups?.project ?? "",
        };
    }

    static async downloadIncludeRemote(cwd: string, writeStreams: WriteStreams, url: string): Promise<void> {
        const time = process.hrtime();
        const fsUrl = Utils.fsUrl(url);
        const res = await fetch(url);
        if (res.status !== 200) {
            throw new ExitError(`Remote include could not be fetched ${url}`);
        }
        fs.outputFileSync(`${cwd}/.gitlab-ci-local/includes/${fsUrl}`, await res.text());
        const endTime = process.hrtime(time);
        writeStreams.stdout(chalk`{cyan downloaded} {magentaBright ${url}} in {magenta ${prettyHrtime(endTime)}}\n`);
    }

    static async downloadIncludeProjectFile(cwd: string, writeStreams: WriteStreams, project: string, ref: string, file: string, gitRemoteDomain: string): Promise<void> {
        const time = process.hrtime();
        fs.ensureDirSync(`${cwd}/.gitlab-ci-local/includes/${gitRemoteDomain}/${project}/${ref}/`);
        try {
            await Utils.spawn(`git archive --remote=git@${gitRemoteDomain}:${project}.git ${ref} ${file} | tar -xC .gitlab-ci-local/includes/${gitRemoteDomain}/${project}/${ref}/`, cwd);
        } catch (e) {
            throw new ExitError(`Project include could not be fetched { project: ${project}, ref: ${ref}, file: ${file} }`);
        }

        const endTime = process.hrtime(time);
        const remoteUrl = `${gitRemoteDomain}/${project}/${file}`;
        writeStreams.stdout(chalk`{cyan downloaded} {magentaBright ${remoteUrl}} in {magenta ${prettyHrtime(endTime)}}\n`);
    }

    static async prepareIncludes(gitlabData: any, cwd: string, writeStreams: WriteStreams, gitRemote: GitRemote, tabCompletionPhase: boolean): Promise<any[]> {
        let includeDatas: any[] = [];
        const promises = [];

        // Find files to fetch from remote and place in .gitlab-ci-local/includes
        for (const value of gitlabData["include"] || []) {
            if (tabCompletionPhase) {
                continue;
            }
            if (value["local"]) {
                const fileExists = fs.existsSync(`${cwd}/${value["local"]}`);
                if (!fileExists) {
                    throw new ExitError(`Local include file cannot be found ${value["local"]}`);
                }
            } else if (value["file"]) {
                promises.push(Parser.downloadIncludeProjectFile(cwd, writeStreams, value["project"], value["ref"] || "master", value["file"], gitRemote.domain));
            } else if (value["template"]) {
                const {project, ref, file, domain} = Parser.parseTemplateInclude(value["template"]);
                promises.push(Parser.downloadIncludeProjectFile(cwd, writeStreams, project, ref, file, domain));
            } else if (value["remote"]) {
                promises.push(Parser.downloadIncludeRemote(cwd, writeStreams, value["remote"]));
            }

        }

        await Promise.all(promises);

        for (const value of gitlabData["include"] || []) {
            if (value["local"]) {
                const localDoc = await Parser.loadYaml(`${cwd}/${value.local}`);
                includeDatas = includeDatas.concat(await Parser.prepareIncludes(localDoc, cwd, writeStreams, gitRemote, tabCompletionPhase));
            } else if (value["project"]) {
                const fileDoc = await Parser.loadYaml(`${cwd}/.gitlab-ci-local/includes/${gitRemote.domain}/${value["project"]}/${value["ref"] || "master"}/${value["file"]}`);

                // Expand local includes inside a "project"-like include
                (fileDoc["include"] || []).forEach((inner: any, i: number) => {
                    if (inner["local"]) {
                        fileDoc["include"][i] = { project: value["project"], file: inner["local"].replace(/^\//, ""), ref: value["ref"]};
                    }
                });

                includeDatas = includeDatas.concat(await Parser.prepareIncludes(fileDoc, cwd, writeStreams, gitRemote, tabCompletionPhase));
            } else if (value["template"]) {
                const {project, ref, file, domain} = Parser.parseTemplateInclude(value["template"]);
                const fileDoc = await Parser.loadYaml(`${cwd}/.gitlab-ci-local/includes/${domain}/${project}/${ref}/${file}`);
                includeDatas = includeDatas.concat(await Parser.prepareIncludes(fileDoc, cwd, writeStreams, gitRemote, tabCompletionPhase));
            } else if (value["remote"]) {
                const fsUrl = Utils.fsUrl(value["remote"]);
                const fileDoc = await Parser.loadYaml(`${cwd}/.gitlab-ci-local/includes/${fsUrl}`);
                includeDatas = includeDatas.concat(await Parser.prepareIncludes(fileDoc, cwd, writeStreams, gitRemote, tabCompletionPhase));
            } else {
                throw new ExitError(`Didn't understand include ${JSON.stringify(value)}`);
            }
        }

        includeDatas.push(gitlabData);
        return includeDatas;
    }

    static parseTemplateInclude(template: string): { project: string; ref: string; file: string; domain: string } {
        return {
            domain: "gitlab.com",
            project: "gitlab-org/gitlab",
            ref: "master",
            file: `lib/gitlab/ci/templates/${template}`,
        };
    }
}<|MERGE_RESOLUTION|>--- conflicted
+++ resolved
@@ -107,14 +107,9 @@
             variables[globalKey] = globalEntry;
         }
 
-<<<<<<< HEAD
-        for (const [groupKey, groupEntries] of Object.entries(data?.group ?? [])) {
-            if (!`${gitRemote.domain}/${gitRemote.group}/${gitRemote.project}.git`.includes(groupKey)) {
-=======
         const groupUrl = `${gitRemote.domain}/${gitRemote.group}/`;
         for (const [groupKey, groupEntires] of Object.entries(data?.group ?? [])) {
             if (!groupUrl.includes(Parser.normalizeProjectKey(groupKey, writeStreams))) {
->>>>>>> 38baba95
                 continue;
             }
             if (typeof groupEntries !== "object") {
@@ -183,13 +178,8 @@
         const pipelineIid = this.opt.pipelineIid;
         const extraHosts = this.opt.extraHosts || [];
 
-<<<<<<< HEAD
-        this._gitRemote = await Parser.initGitRemote(cwd);
-        this._homeVariables = await Parser.initHomeVariables(cwd, this._gitRemote, home ?? process.env.HOME ?? "");
-=======
         this.gitRemote = await Parser.initGitRemote(cwd);
-        this.homeVariables = await Parser.initHomeVariables(cwd, writeStreams, this.gitRemote, home ?? process.env.HOME ?? "");
->>>>>>> 38baba95
+        this.homeVariables = await Parser.initHomeVariables(cwd, writeStreams, this._gitRemote, home ?? process.env.HOME ?? "");
 
         let ymlPath, yamlDataList: any[] = [];
         ymlPath = file ? `${cwd}/${file}` : `${cwd}/.gitlab-ci.yml`;
