--- conflicted
+++ resolved
@@ -49,22 +49,14 @@
 
             if (stage.isFinished()) {
                 if (!stage.isSuccess()) {
-<<<<<<< HEAD
-                    await Commander.printReport(jobs, parser.maxJobNameLength);
-=======
-                    await Commander.printReport(writeStreams, jobs);
->>>>>>> 0fac5654
+                    await Commander.printReport(writeStreams, jobs, parser.maxJobNameLength);
                     process.exit(1);
                 }
                 stage = stages.shift();
             }
         }
 
-<<<<<<< HEAD
-        await Commander.printReport(jobs, parser.maxJobNameLength);
-=======
-        await Commander.printReport(writeStreams, jobs);
->>>>>>> 0fac5654
+        await Commander.printReport(writeStreams, jobs, parser.maxJobNameLength);
     }
 
     static runList(parser: Parser, writeStreams: WriteStreams) {
@@ -121,19 +113,11 @@
             await job.start(privileged);
         }
 
-<<<<<<< HEAD
-        await Commander.printReport(jobs, parser.maxJobNameLength);
+        await Commander.printReport(writeStreams, jobs, parser.maxJobNameLength);
     }
 
-    static printReport = async (jobs: ReadonlyArray<Job>, maxJobNameLength: number) => {
-        process.stdout.write("\n");
-=======
-        await Commander.printReport(writeStreams, jobs);
-    }
-
-    static printReport = async (writeStreams: WriteStreams, jobs: ReadonlyArray<Job>) => {
+    static printReport = async (writeStreams: WriteStreams, jobs: ReadonlyArray<Job>, maxJobNameLength: number) => {
         writeStreams.stdout("\n");
->>>>>>> 0fac5654
 
         const preScripts: { successful: Job[], failed: Job[], warned: Job[] } = {
             successful: [],
@@ -164,34 +148,6 @@
             }
         }
 
-<<<<<<< HEAD
-        if (preScripts.successful.length !== 0) {
-            preScripts.successful.forEach(({name}) => {
-                const namePad = name.padEnd(maxJobNameLength);
-                process.stdout.write(chalk`{black.bgGreenBright  PASS }  {blueBright ${namePad}}\n`);
-            });
-        }
-
-        if (preScripts.warned.length !== 0) {
-            preScripts.warned.forEach(({name}) => {
-                const namePad = name.padEnd(maxJobNameLength);
-                process.stdout.write(chalk`{black.bgYellowBright  WARN }  {blueBright ${namePad}}  pre_script\n`);
-            });
-        }
-
-        if (afterScripts.warned.length !== 0) {
-            afterScripts.warned.forEach(({name}) => {
-                const namePad = name.padEnd(maxJobNameLength);
-                process.stdout.write(chalk`{black.bgYellowBright  WARN }  {blueBright ${namePad}}  after_script\n`);
-            });
-        }
-
-        if (preScripts.failed.length !== 0) {
-            preScripts.failed.forEach(({name}) => {
-                const namePad = name.padEnd(maxJobNameLength);
-                process.stdout.write(chalk`{black.bgRed  FAIL }  {blueBright ${namePad}}\n`);
-            });
-=======
         if (preScripts.never.length !== 0) {
             writeStreams.stdout(chalk`{magenta not started} `);
             preScripts.never.forEach((job, i, arr) => Utils.printJobNames(writeStreams.stdout.bind(writeStreams), job, i, arr));
@@ -220,7 +176,6 @@
             writeStreams.stdout(chalk`{red failure} `);
             preScripts.failed.forEach((job, i, arr) => Utils.printJobNames(writeStreams.stdout.bind(writeStreams), job, i, arr));
             writeStreams.stdout("\n");
->>>>>>> 0fac5654
         }
 
         for (const job of preScripts.successful) {
