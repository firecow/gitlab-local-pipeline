--- conflicted
+++ resolved
@@ -1,9 +1,4 @@
-<<<<<<< HEAD
-import {blueBright, bold, yellow} from "ansi-colors";
-
-=======
 import chalk from 'chalk';
->>>>>>> 1078d909
 import {Job} from "./job";
 import {Parser} from "./parser";
 import {Utils} from "./utils";
@@ -151,7 +146,6 @@
             }
         }
 
-<<<<<<< HEAD
         if (preScripts.successful.length !== 0) {
             Utils.renderJobStatusTable(preScripts.successful, "PASS", "Prescript", "green");
         }
@@ -167,36 +161,6 @@
 
         if (preScripts.failed.length !== 0) {
             Utils.renderJobStatusTable(preScripts.failed, "FAIL", "Prescript", "red");
-=======
-        if (preScripts.never.length !== 0) {
-            process.stdout.write(chalk`{magenta not started} `);
-            preScripts.never.forEach(Utils.printJobNames);
-            process.stdout.write(`\n`);
-        }
-
-        if (preScripts.successful.length !== 0) {
-            process.stdout.write(chalk`{green successful} `);
-            preScripts.successful.forEach(Utils.printJobNames);
-            process.stdout.write(`\n`);
-        }
-
-        if (preScripts.warned.length !== 0) {
-            process.stdout.write(chalk`{yellowBright warning} `);
-            preScripts.warned.forEach(Utils.printJobNames);
-            process.stdout.write(`\n`);
-        }
-
-        if (afterScripts.warned.length !== 0) {
-            process.stdout.write(chalk`{yellowBright after script} `);
-            afterScripts.warned.forEach(Utils.printJobNames);
-            process.stdout.write(`\n`);
-        }
-
-        if (preScripts.failed.length !== 0) {
-            process.stdout.write(chalk`{red failure} `);
-            preScripts.failed.forEach(Utils.printJobNames);
-            process.stdout.write(`\n`);
->>>>>>> 1078d909
         }
 
         for (const job of preScripts.successful) {
