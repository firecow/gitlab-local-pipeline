--- conflicted
+++ resolved
@@ -320,15 +320,9 @@
 
             let dockerCmd = ``;
             if (privileged) {
-<<<<<<< HEAD
-                dockerCmd += `docker create --privileged -u 0:0 -i ${this.imageName} `;
-            } else {
-                dockerCmd += `docker create -u 0:0 -i ${this.imageName} `;
-=======
                 dockerCmd += `docker create --privileged -u 0:0 -i `;
             } else {
                 dockerCmd += `docker create -u 0:0 -i `;
->>>>>>> 8c81f950
             }
 
             for (const [key, value] of Object.entries(this.expandedVariables)) {
