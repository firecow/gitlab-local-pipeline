import * as chalk from "chalk";
import * as childProcess from "child_process";
import * as fs from "fs-extra";
import * as prettyHrtime from "pretty-hrtime";
import * as camelCase from "camelcase";
import {ExitError} from "./types/exit-error";
import {Utils} from "./utils";
import {JobOptions} from "./types/job-options";

export class Job {

    static readonly illegalJobNames = [
        "include", "local_configuration", "image", "services",
        "stages", "pages", "types", "before_script", "default",
        "after_script", "variables", "cache", "workflow",
    ];

    readonly name: string;
    readonly needs: string[] | null;
    readonly dependencies: string[] | null;
    readonly maxJobNameLength: number;
    readonly environment?: { name: string, url: string | null };
    readonly jobId: number;
    readonly cwd: string;
    readonly rules?: { if: string, when: string, allow_failure: boolean }[];
    readonly expandedVariables: { [key: string]: string };
    readonly allowFailure: boolean;
    readonly when: string;
    readonly pipelineIid: number;
    readonly cache: { key: string | { files: string[] }, paths: string[] };
    private _prescriptsExitCode = 0;
    private readonly jobData: any;
    private started = false;
    private finished = false;
    private running = false;
    private success = true;
    private containerId: string | null = null;

    constructor(opt: JobOptions) {
        const jobData = opt.jobData;
        const gitUser = opt.gitUser;
        const gitRemote = opt.gitRemote;
        const globals = opt.globals;
        const userVariables = opt.userVariables;

        this.maxJobNameLength = opt.maxJobNameLength;
        this.name = opt.name;
        this.cwd = opt.cwd;
        this.jobId = opt.jobId;
        this.jobData = opt.jobData;
        this.pipelineIid = opt.pipelineIid;

        this.when = jobData.when || "on_success";
        this.allowFailure = jobData.allow_failure || false;
        this.needs = jobData.needs || null;
        this.dependencies = jobData.dependencies || null;
        this.rules = jobData.rules || null;
        this.environment = typeof jobData.environment === "string" ? {name: jobData.environment} : jobData.environment;
        this.cache = jobData.cache || null;

        const predefinedVariables = {
            GITLAB_USER_LOGIN: gitUser["GITLAB_USER_LOGIN"],
            GITLAB_USER_EMAIL: gitUser["GITLAB_USER_EMAIL"],
            GITLAB_USER_NAME: gitUser["GITLAB_USER_NAME"],
            CI_COMMIT_SHORT_SHA: "a33bd89c", // Changes
            CI_COMMIT_SHA: "a33bd89c7b8fa3567524525308d8cafd7c0cd2ad",
            CI_PROJECT_NAME: gitRemote.project,
            CI_PROJECT_TITLE: `${camelCase(gitRemote.project)}`,
            CI_PROJECT_PATH: `${gitRemote.group}/${camelCase(gitRemote.project)}`,
            CI_PROJECT_PATH_SLUG: `${gitRemote.group.replace(/\//g, "-")}-${gitRemote.project}`,
            CI_PROJECT_NAMESPACE: `${gitRemote.group}`,
            CI_COMMIT_REF_PROTECTED: "false",
            CI_COMMIT_BRANCH: "local/branch", // Branch name, only when building branches
            CI_COMMIT_REF_NAME: "local/branch", // Tag or branch name
            CI_PROJECT_VISIBILITY: "internal",
            CI_PROJECT_ID: "1217",
            CI_COMMIT_REF_SLUG: "local-branch",
            CI_COMMIT_TITLE: "Commit Title", // First line of commit message.
            CI_COMMIT_MESSAGE: "Commit Title\nMore commit text", // Full commit message
            CI_COMMIT_DESCRIPTION: "More commit text",
            CI_PIPELINE_SOURCE: "push",
            CI_JOB_ID: `${this.jobId}`, // Changes on rerun
            CI_PIPELINE_ID: `${this.pipelineIid + 1000}`,
            CI_PIPELINE_IID: `${this.pipelineIid}`,
            CI_SERVER_HOST: `${gitRemote.domain}`,
            CI_SERVER_URL: `https://${gitRemote.domain}:443`,
            CI_API_V4_URL: `https://${gitRemote.domain}/api/v4`,
            CI_PROJECT_URL: `https://${gitRemote.domain}/${gitRemote.group}/${gitRemote.project}`,
            CI_JOB_URL: `https://${gitRemote.domain}/${gitRemote.group}/${gitRemote.project}/-/jobs/${this.jobId}`, // Changes on rerun.
            CI_PIPELINE_URL: `https://${gitRemote.domain}/${gitRemote.group}/${gitRemote.project}/pipelines/${this.pipelineIid}`,
            CI_JOB_NAME: `${this.name}`,
            CI_JOB_STAGE: `${this.stage}`,
            GITLAB_CI: "false",
        };

        // Create expanded variables
        const envs = {...globals.variables || {}, ...jobData.variables || {}, ...predefinedVariables, ...process.env};
        const expandedGlobalVariables = Utils.expandVariables(globals.variables || {}, envs);
        const expandedJobVariables = Utils.expandVariables(jobData.variables || {}, envs);

        this.expandedVariables = {...expandedGlobalVariables, ...expandedJobVariables, ...userVariables, ...predefinedVariables};

        // Set {when, allowFailure} based on rules result
        if (this.rules) {
            const ruleResult = Utils.getRulesResult(this.rules, this.expandedVariables);
            this.when = ruleResult.when;
            this.allowFailure = ruleResult.allowFailure;
        }

        if (this.interactive && (this.when !== "manual" || this.imageName !== null)) {
            throw new ExitError(`${this.getJobNameString()} @Interactive decorator cannot have image: and must be when:manual`);
        }

        if (this.injectSSHAgent && this.imageName === null) {
            throw new ExitError(`${this.getJobNameString()} @InjectSSHAgent can only be used with image:`);
        }
    }

    get imageName(): string | null {
        const image = this.jobData["image"];
        if (!image) {
            return null;
        }

        const imageName = Utils.expandText(image.name, this.expandedVariables);
        return imageName.includes(":") ? imageName : `${imageName}:latest`;
    }

    get imageEntrypoint(): string[] | null {
        const image = this.jobData["image"];
        if (!image) {
            return null;
        }
        if (typeof image.entrypoint !== "object") {
            throw new ExitError("image:entrypoint must be an array");
        }
        return image.entrypoint;
    }

    get stage(): string {
        return this.jobData["stage"] || "test";
    }

    get interactive(): boolean {
        return this.jobData["interactive"] || false;
    }

    get injectSSHAgent(): boolean {
        return this.jobData['injectSSHAgent'] || false;
    }

    get description(): string {
        return this.jobData["description"] ?? "";
    }

    get artifacts(): { paths: string[] } {
        return this.jobData["artifacts"] || {paths: []};
    }

    get beforeScripts(): string[] {
        return this.jobData["before_script"] || [];
    }

    get afterScripts(): string[] {
        return this.jobData["after_script"] || [];
    }

    get scripts(): string[] {
        return this.jobData["script"];
    }

    get preScriptsExitCode() {
        return this._prescriptsExitCode;
    }

    private _afterScriptsExitCode = 0;

    get afterScriptsExitCode() {
        return this._afterScriptsExitCode;
    }

    async start(privileged: boolean): Promise<void> {
        const startTime = process.hrtime();

        this.running = true;
        this.started = true;

        await fs.ensureFile(this.getOutputFilesPath());
        await fs.truncate(this.getOutputFilesPath());
        if (!this.interactive) {
            const jobNameStr = this.getJobNameString();
            process.stdout.write(chalk`${jobNameStr} {magentaBright starting} ${this.imageName ?? "shell"} ({yellow ${this.stage}})\n`);
        }

        const prescripts = this.beforeScripts.concat(this.scripts);
        this._prescriptsExitCode = await this.execScripts(prescripts, privileged);
        if (this.afterScripts.length === 0 && this._prescriptsExitCode > 0 && !this.allowFailure) {
            process.stderr.write(`${this.getExitedString(startTime, this._prescriptsExitCode, false)}\n`);
            this.running = false;
            this.finished = true;
            this.success = false;
            await this.removeContainer();
            return;
        }

        if (this.afterScripts.length === 0 && this._prescriptsExitCode > 0 && this.allowFailure) {
            process.stderr.write(`${this.getExitedString(startTime, this._prescriptsExitCode, true)}\n`);
            this.running = false;
            this.finished = true;
            await this.removeContainer();
            return;
        }

        if (this._prescriptsExitCode > 0 && this.allowFailure) {
            process.stderr.write(`${this.getExitedString(startTime, this._prescriptsExitCode, true)}\n`);
        }

        if (this._prescriptsExitCode > 0 && !this.allowFailure) {
            process.stderr.write(`${this.getExitedString(startTime, this._prescriptsExitCode, false)}\n`);
        }

        this._afterScriptsExitCode = 0;
        if (this.afterScripts.length > 0) {
            this._afterScriptsExitCode = await this.execScripts(this.afterScripts, privileged);
        }

        if (this._afterScriptsExitCode > 0) {
            process.stderr.write(`${this.getExitedString(startTime, this._afterScriptsExitCode, true, " (after_script)")}\n`);
        }

        if (this._prescriptsExitCode > 0 && !this.allowFailure) {
            this.success = false;
        }

        process.stdout.write(`${this.getFinishedString(startTime)}\n`);

        this.running = false;
        this.finished = true;

        await this.removeContainer();
    }

    getJobNameString() {
        return chalk`{blueBright ${this.name.padEnd(this.maxJobNameLength)}}`;
    }

    getOutputFilesPath() {
        return `${this.cwd}/.gitlab-ci-local/output/${this.name}.log`;
    }

    isFinished() {
        return this.finished;
    }

    isStarted() {
        return this.started;
    }

    isManual() {
        return this.when === "manual";
    }

    isNever() {
        return this.when === "never";
    }

    isRunning() {
        return this.running;
    }

    isSuccess() {
        return this.success;
    }

    setFinished(finished: boolean) {
        this.finished = finished;
    }

    public async removeContainer() {
        if (this.containerId) {
            await Utils.spawn(`docker rm -f ${this.containerId}`);
        }
    }

    private generateInjectSSHAgentOptions() {
        if (!this.injectSSHAgent) {
            return "";
        }
        if (process.env.OSTYPE === 'darwin') {
            return `--env SSH_AUTH_SOCK=/run/host-services/ssh-auth.sock -v /run/host-services/ssh-auth.sock:/run/host-services/ssh-auth.sock`
        }
        return `--env SSH_AUTH_SOCK=${process.env.SSH_AUTH_SOCK} -v ${process.env.SSH_AUTH_SOCK}:${process.env.SSH_AUTH_SOCK}`
    }

    private async execScripts(scripts: string[], privileged: boolean): Promise<number> {
        const jobNameStr = this.getJobNameString();
        const outputFilesPath = this.getOutputFilesPath();
        const artifactsFrom = this.needs || this.dependencies;
        let time;
        let endTime;

        if (scripts.length === 0 || scripts[0] == null) {
            return 0;
        }

        if (this.interactive) {
            let cmd = "";
            for (const [key, value] of Object.entries(this.expandedVariables)) {
                cmd += `export ${key}="${String(value).trim()}"\n`;
            }

            scripts.forEach((script) => {
                // Print command echo'ed in color
                const split = script.split(/\r?\n/);
                const multilineText = split.length > 1 ? " # collapsed multi-line command" : "";
                const text = split[0]?.replace(/["]/g, "\\\"").replace(/[$]/g, "\\$");
                cmd += chalk`echo "{green ${`$ ${text}${multilineText}`}}"\n`;

                // Execute actual script
                cmd += `${script}\n`;
            });
            const cp = childProcess.spawn(cmd, {
                shell: "bash",
                stdio: ["inherit", "inherit", "inherit"],
                cwd: this.cwd,
            });
            return new Promise<number>((resolve, reject) => {
                cp.on("exit", (code) => resolve(code ?? 0));
                cp.on("error", (err) => reject(err));
            });
        }

        if (this.imageName) {
            time = process.hrtime();
            let pullCmd = "";
            pullCmd += `docker image ls --format '{{.Repository}}:{{.Tag}}' | grep -E '^${this.imageName}$'\n`;
            pullCmd += "if [ \"$?\" -ne 0 ]; then\n";
            pullCmd += `\techo "Pulling ${this.imageName}"\n`;
            pullCmd += `\tdocker pull ${this.imageName}\n`;
            pullCmd += "fi\n";
            await Utils.spawn(pullCmd, this.cwd);
            endTime = process.hrtime(time);
            process.stdout.write(chalk`${this.getJobNameString()} {magentaBright pulled} ${this.imageName} in {magenta ${prettyHrtime(endTime)}}\n`);

            let dockerCmd = "";
            if (privileged) {
<<<<<<< HEAD
                dockerCmd += `docker create --privileged -u 0:0 -i ${this.generateInjectSSHAgentOptions()} `;
            } else {
                dockerCmd += `docker create -u 0:0 -i ${this.generateInjectSSHAgentOptions()} `;
=======
                dockerCmd += "docker create --privileged -u 0:0 -i ";
            } else {
                dockerCmd += "docker create -u 0:0 -i ";
>>>>>>> 53af4110
            }

            if (this.imageEntrypoint) {
                this.imageEntrypoint.forEach((e) => {
                    dockerCmd += `--entrypoint "${e}" `;
                });
            }

            for (const [key, value] of Object.entries(this.expandedVariables)) {
                dockerCmd += `-e ${key}="${String(value).trim()}" `;
            }

            if (this.cache && this.cache.key && typeof this.cache.key === "string" && this.cache.paths) {
                this.cache.paths.forEach((path) => {
                    process.stdout.write(chalk`${jobNameStr} {magentaBright mounting cache} for path ${path}\n`);
                    // /tmp/ location instead of .gitlab-ci-local/cache avoids the (unneeded) inclusion of cache folders when docker copy all files into the container, thus saving time for all jobs
                    dockerCmd += `-v /tmp/gitlab-ci-local/cache/${this.cache.key}/${path}:/builds/${path} `;
                });
            }

            dockerCmd += `${this.imageName} sh -c "\n`;
            dockerCmd += "if [ -x /usr/local/bin/bash ]; then\n";
            dockerCmd += "\texec /usr/local/bin/bash \n";
            dockerCmd += "elif [ -x /usr/bin/bash ]; then\n";
            dockerCmd += "\texec /usr/bin/bash \n";
            dockerCmd += "elif [ -x /bin/bash ]; then\n";
            dockerCmd += "\texec /bin/bash \n";
            dockerCmd += "elif [ -x /usr/local/bin/sh ]; then\n";
            dockerCmd += "\texec /usr/local/bin/sh \n";
            dockerCmd += "elif [ -x /usr/bin/sh ]; then\n";
            dockerCmd += "\texec /usr/bin/sh \n";
            dockerCmd += "elif [ -x /bin/sh ]; then\n";
            dockerCmd += "\texec /bin/sh \n";
            dockerCmd += "elif [ -x /busybox/sh ]; then\n";
            dockerCmd += "\texec /busybox/sh \n";
            dockerCmd += "else\n";
            dockerCmd += "\techo shell not found\n";
            dockerCmd += "\texit 1\n";
            dockerCmd += "fi\n\"";

            const {stdout: containerId} = await Utils.spawn(dockerCmd, this.cwd, {...process.env, ...this.expandedVariables,});
            this.containerId = containerId.replace("\n", "");

            time = process.hrtime();
            await Utils.spawn(`docker cp . ${this.containerId}:/builds/`, this.cwd);
            endTime = process.hrtime(time);
            process.stdout.write(chalk`${this.getJobNameString()} {magentaBright copied source to container} in {magenta ${prettyHrtime(endTime)}}\n`);

            if (artifactsFrom === null || artifactsFrom.length > 0) {
                time = process.hrtime();
                await fs.mkdirp(`${this.cwd}/.gitlab-ci-local/artifacts/${this.pipelineIid}/`);
                await Utils.spawn(`docker cp ${this.cwd}/.gitlab-ci-local/artifacts/${this.pipelineIid}/. ${this.containerId}:/builds/`);
                endTime = process.hrtime(time);
                process.stdout.write(chalk`${this.getJobNameString()} {magentaBright copied artifacts to container} in {magenta ${prettyHrtime(endTime)}}\n`);
            }
        }

        if (this.imageName === null && (artifactsFrom === null || artifactsFrom.length > 0)) {
            time = process.hrtime();
            await fs.mkdirp(`${this.cwd}/.gitlab-ci-local/artifacts/${this.pipelineIid}/`);
            await Utils.spawn(`rsync -a ${this.cwd}/.gitlab-ci-local/artifacts/${this.pipelineIid}/. ${this.cwd}`);
            endTime = process.hrtime(time);
            process.stdout.write(chalk`${this.getJobNameString()} {magentaBright copied artifacts to cwd} in {magenta ${prettyHrtime(endTime)}}\n`);
        }

        const cp = childProcess.spawn(this.containerId ? `docker start --attach -i ${this.containerId}` : "bash -e", {
            shell: "bash",
            stdio: ["pipe", "pipe", "pipe"],
            cwd: this.cwd,
        });

        cp.stdin.write("set -eo pipefail\n");

        if (this.imageName) {
            cp.stdin.write("cd /builds/\n");
            cp.stdin.write("chown root:root -R .\n");
            cp.stdin.write("chmod a+w -R .\n");
        }

        for (const [key, value] of Object.entries(this.expandedVariables)) {
            cp.stdin.write(`export ${key}="${String(value).trim()}"\n`);
        }

        scripts.forEach((script) => {
            // Print command echo'ed in color
            const split = script.split(/\r?\n/);
            const multilineText = split.length > 1 ? " # collapsed multi-line command" : "";
            const text = split[0]?.replace(/["]/g, "\\\"").replace(/[$]/g, "\\$");
            cp.stdin.write(chalk`echo "{green ${`$ ${text}${multilineText}`}}"\n`);

            // Execute actual script
            cp.stdin.write(`${script}\n`);
        });

        cp.stdin.write("exit 0\n");

        const outFunc = (e: any, stream: NodeJS.WriteStream, colorize: (str: string) => string) => {
            for (const line of `${e}`.split(/\r?\n/)) {
                if (line.length === 0) {
                    continue;
                }

                stream.write(`${jobNameStr} `);
                if (!line.startsWith("\u001b[32m$")) {
                    stream.write(`${colorize(">")} `);
                }
                stream.write(`${line}\n`);
                fs.appendFileSync(outputFilesPath, `${line}\n`);
            }
        };

        const exitCode = await new Promise<number>((resolve, reject) => {
            cp.stdout.on("data", (e) => outFunc(e, process.stdout, (s) => chalk`{greenBright ${s}}`));
            cp.stderr.on("data", (e) => outFunc(e, process.stderr, (s) => chalk`{redBright ${s}}`));

            cp.on("exit", (code) => resolve(code ?? 0));
            cp.on("error", (err) => reject(err));
        });

        if (this.imageName) {
            for (const artifactPath of this.artifacts.paths) {
                const expandedPath = Utils.expandText(artifactPath, this.expandedVariables).replace(/\/$/, "");

                time = process.hrtime();

                await fs.mkdirp(`${this.cwd}/.gitlab-ci-local/artifacts/${this.pipelineIid}/`);

                let pathReplacement = "";
                if (`${expandedPath}`.match(/(.*)\/(.+)/)) {
                    // in case of a folder, create the full path
                    await fs.mkdirp(`${this.cwd}/.gitlab-ci-local/artifacts/${this.pipelineIid}/${expandedPath.replace(/(.*)\/(.+)/, "$1")}`);
                    pathReplacement = `${expandedPath.replace(/(.*)\/(.+)/, "$1")}`;
                }
                
                try {
                    await Utils.spawn(`docker cp ${this.containerId}:/builds/${expandedPath} ${this.cwd}/.gitlab-ci-local/artifacts/${this.pipelineIid}/${pathReplacement}`);
                    
                    endTime = process.hrtime(time);
                    process.stdout.write(chalk`${this.getJobNameString()} {magentaBright saved artifacts} in {magenta ${prettyHrtime(endTime)}}\n`);
                } catch (e) {
                    // exact same message and color as Gitlab runner
                    process.stdout.write(chalk`${this.getJobNameString()} {yellow WARNING: ${artifactPath}: no matching files}\n`);
                }
            }
        }

        return exitCode;
    }

    private getExitedString(startTime: [number, number], code: number, warning = false, prependString = "") {
        const finishedStr = this.getFinishedString(startTime);
        if (warning) {
            return chalk`${finishedStr} {yellowBright warning with code ${code.toString()}} ${prependString}`;
        }

        return chalk`${finishedStr} {red exited with code ${code.toString()}} ${prependString}`;
    }

    private getFinishedString(startTime: [number, number]) {
        const endTime = process.hrtime(startTime);
        const timeStr = prettyHrtime(endTime);
        const jobNameStr = this.getJobNameString();

        return chalk`${jobNameStr} {magentaBright finished} in {magenta ${timeStr}}`;
    }
}<|MERGE_RESOLUTION|>--- conflicted
+++ resolved
@@ -344,15 +344,9 @@
 
             let dockerCmd = "";
             if (privileged) {
-<<<<<<< HEAD
                 dockerCmd += `docker create --privileged -u 0:0 -i ${this.generateInjectSSHAgentOptions()} `;
             } else {
                 dockerCmd += `docker create -u 0:0 -i ${this.generateInjectSSHAgentOptions()} `;
-=======
-                dockerCmd += "docker create --privileged -u 0:0 -i ";
-            } else {
-                dockerCmd += "docker create -u 0:0 -i ";
->>>>>>> 53af4110
             }
 
             if (this.imageEntrypoint) {
@@ -486,10 +480,10 @@
                     await fs.mkdirp(`${this.cwd}/.gitlab-ci-local/artifacts/${this.pipelineIid}/${expandedPath.replace(/(.*)\/(.+)/, "$1")}`);
                     pathReplacement = `${expandedPath.replace(/(.*)\/(.+)/, "$1")}`;
                 }
-                
+
                 try {
                     await Utils.spawn(`docker cp ${this.containerId}:/builds/${expandedPath} ${this.cwd}/.gitlab-ci-local/artifacts/${this.pipelineIid}/${pathReplacement}`);
-                    
+
                     endTime = process.hrtime(time);
                     process.stdout.write(chalk`${this.getJobNameString()} {magentaBright saved artifacts} in {magenta ${prettyHrtime(endTime)}}\n`);
                 } catch (e) {
