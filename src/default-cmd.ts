import {red} from "ansi-colors";
import * as fs from "fs-extra";
import * as yargs from "yargs";
import {Commander} from "./commander";
import {Parser} from "./parser";
import * as state from "./state";
import {ExitError} from "./types/exit-error";
import {assert} from "./asserts";

const checkFolderAndFile = (cwd: string, file?: string) => {
    assert(fs.pathExistsSync(cwd), `${cwd} is not a directory`);

    const gitlabFilePath = file ? `${cwd}/${file}` : `${cwd}/.gitlab-ci.yml`;
    assert(fs.existsSync(gitlabFilePath), `${cwd} does not contain ${file ?? ".gitlab-ci.yml"}`);
};

exports.command = "$0 [job]";
exports.describe = "Runs the entire pipeline or a single [job]";
exports.builder = (y: any) => {
    y.positional("job", {
        describe: "Jobname to execute",
        type: "string",
    });
};

export async function handler(argv: any) {
    assert(typeof argv.cwd != "object", '--cwd option cannot be an array');
    const cwd = argv.cwd?.replace(/\/$/, "") ?? ".";
    if (argv.completion != null) {
        yargs.showCompletionScript();
    } else if (argv.list != null) {
        checkFolderAndFile(cwd, argv.file);
        const pipelineIid = await state.getPipelineIid(cwd);
        const parser = await Parser.create(cwd, pipelineIid, false, argv.file);
        Commander.runList(parser);
    } else if (argv.job) {
        checkFolderAndFile(cwd, argv.file);
        const pipelineIid = await state.getPipelineIid(cwd);
<<<<<<< HEAD
        const parser = await Parser.create(cwd, pipelineIid, false, argv.file);
        await Commander.runSingleJob(parser, argv.job, argv.needs);
=======
        const parser = await Parser.create(cwd, pipelineIid);
        await Commander.runSingleJob(parser, argv.job, argv.needs, argv.privileged);
>>>>>>> 04db6730
    } else {
        checkFolderAndFile(cwd, argv.file);
        await state.incrementPipelineIid(cwd);
        const pipelineIid = await state.getPipelineIid(cwd);
<<<<<<< HEAD
        const parser = await Parser.create(cwd, pipelineIid, false, argv.file);
        await Commander.runPipeline(parser, argv.manual || []);
=======
        const parser = await Parser.create(cwd, pipelineIid);
        await Commander.runPipeline(parser, argv.manual || [], argv.privileged);
>>>>>>> 04db6730
    }
}

exports.handler = async (argv: any) => {
    try {
        await handler(argv);
    } catch (e) {
        if (e instanceof ExitError) {
            process.stderr.write(`${red(e.message)}\n`);
            process.exit(1);
        }
        throw e;
    }
};<|MERGE_RESOLUTION|>--- conflicted
+++ resolved
@@ -36,24 +36,14 @@
     } else if (argv.job) {
         checkFolderAndFile(cwd, argv.file);
         const pipelineIid = await state.getPipelineIid(cwd);
-<<<<<<< HEAD
         const parser = await Parser.create(cwd, pipelineIid, false, argv.file);
-        await Commander.runSingleJob(parser, argv.job, argv.needs);
-=======
-        const parser = await Parser.create(cwd, pipelineIid);
         await Commander.runSingleJob(parser, argv.job, argv.needs, argv.privileged);
->>>>>>> 04db6730
     } else {
         checkFolderAndFile(cwd, argv.file);
         await state.incrementPipelineIid(cwd);
         const pipelineIid = await state.getPipelineIid(cwd);
-<<<<<<< HEAD
         const parser = await Parser.create(cwd, pipelineIid, false, argv.file);
-        await Commander.runPipeline(parser, argv.manual || []);
-=======
-        const parser = await Parser.create(cwd, pipelineIid);
         await Commander.runPipeline(parser, argv.manual || [], argv.privileged);
->>>>>>> 04db6730
     }
 }
 
