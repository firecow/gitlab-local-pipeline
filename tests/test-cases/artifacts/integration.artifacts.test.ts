--- conflicted
+++ resolved
@@ -5,11 +5,7 @@
     const writeStreams = new MockWriteStreams();
     await handler({
         cwd: "tests/test-cases/artifacts",
-<<<<<<< HEAD
-        job: ["consume-artifacts"],
-=======
-        job: "consume artifacts",
->>>>>>> 4d1c57e9
+        job: ["consume artifacts"],
         needs: true,
     }, writeStreams);
 
