import * as mockProcess from "jest-mock-process";
import * as defaultCmd from "../src/default-cmd";

jest.setTimeout(90000);

let mockProcessExit: any;
let mockProcessStdout: any;
let mockProcessStderr: any;

beforeEach(() => {
    mockProcessExit = mockProcess.mockProcessExit(new Error("Test exited"));
    mockProcessStdout = mockProcess.mockProcessStdout();
    mockProcessStderr = mockProcess.mockProcessStderr();
});

afterEach(() => {
    mockProcessStdout.mockClear();
    mockProcessStderr.mockClear();
    mockProcessExit.mockClear();
});

test("plain", async () => {
    await defaultCmd.handler({
        cwd: "tests/test-cases/plain",
    });

    expect(mockProcessStdout).toBeCalledTimes(25);
    expect(mockProcessStderr).toBeCalledTimes(3);
    expect(mockProcessExit).toBeCalledTimes(0);
});

test("invalid-jobname", async () => {
    try {
        await defaultCmd.handler({
            cwd: "tests/test-cases/invalid-jobname",
        });
    } catch (e) {
        expect(mockProcessStderr).toHaveBeenCalledWith("[31mJobs cannot include spaces, yet! 'test job'[39m\n");
    }
});

test("plain <notfound>", async () => {
    try {
        await defaultCmd.handler({
            cwd: "tests/test-cases/plain",
            job: "notfound"
        });
    } catch (e) {
        expect(e.message).toBe("Test exited");
        expect(mockProcessStderr).toHaveBeenCalledWith("[31m[94mnotfound[39m[31m could not be found[39m\n");
        expect(mockProcessStdout).toBeCalledTimes(1);
        expect(mockProcessStderr).toBeCalledTimes(1);
    }
});

test("trigger", async () => {
    await defaultCmd.handler({
        cwd: "tests/test-cases/trigger",
    });

    expect(mockProcessStdout).toHaveBeenCalledWith("[94mtrigger_job[39m");
});


test("needs <build-job> --needs", async () => {
    await defaultCmd.handler({
        cwd: "tests/test-cases/needs",
        job: "build-job",
        needs: true
    });

    expect(mockProcessStdout).toHaveBeenCalledWith("Test something\n");
    expect(mockProcessStderr).toBeCalledTimes(0);
    expect(mockProcessExit).toBeCalledTimes(0);
});

test("needs-invalid-stage <build-job> --needs", async () => {
    try {
        await defaultCmd.handler({
            cwd: "tests/test-cases/needs-invalid-stage",
            job: "build-job",
        });
    } catch (e) {
        expect(e.message).toBe("Test exited");
        expect(mockProcessStdout).toBeCalledTimes(0);
        expect(mockProcessStderr).toHaveBeenCalledWith("[31m[94mtest-job[39m[31m is needed by [94mbuild-job[39m[31m, but it is in the same or a future stage[39m\n");
    }
});

test("needs-unspecified-job <build-job> --needs", async () => {
    try {
        await defaultCmd.handler({
            cwd: "tests/test-cases/needs-unspecified-job",
            job: "test-job",
        });
    } catch (e) {
        expect(e.message).toBe("Test exited");
        expect(mockProcessStdout).toBeCalledTimes(0);
        expect(mockProcessStderr).toHaveBeenCalledWith("[31m[ [94minvalid[39m[31m ] jobs are needed by [94mtest-job[39m[31m, but they cannot be found[39m\n");
    }
});

test("custom-home <test-job>", async () => {
    await defaultCmd.handler({
        cwd: "tests/test-cases/custom-home",
        job: "test-job",
        home: "tests/test-cases/custom-home/.home",
    });

    expect(mockProcessStdout).toHaveBeenCalledWith("global-var-value\n");
    expect(mockProcessStdout).toHaveBeenCalledWith("group-var-value\n");
    expect(mockProcessStdout).toHaveBeenCalledWith("project-var-value\n");
    expect(mockProcessStdout).toHaveBeenCalledWith("Im content of a file variable\n");
});

test("image <test-job>", async () => {
    await defaultCmd.handler({
        cwd: "tests/test-cases/image",
        job: "test-job"
    });
    expect(mockProcessStdout).toHaveBeenCalledWith("Test something\n");
});

test("image <test-entrypoint>", async () => {
    await defaultCmd.handler({
        cwd: "tests/test-cases/image",
        job: "test-entrypoint",
        privileged: true
    });

    expect(mockProcessStdout).toHaveBeenCalledWith("/\n");
    expect(mockProcessStdout).toHaveBeenCalledWith("Hello from 'firecow/gitlab-ci-local-test-image' image entrypoint\n");
    expect(mockProcessStdout).toHaveBeenCalledWith("I am epic multiline value\n");
    expect(mockProcessStdout).toHaveBeenCalledWith("/builds\n");
    expect(mockProcessStdout).toHaveBeenCalledWith("Test Entrypoint\n");
    expect(mockProcessStdout).toHaveBeenCalledWith("I'm a test file\n");

});

test("image <test-entrypoint-override>", async () => {
    await defaultCmd.handler({
        cwd: "tests/test-cases/image",
        job: "test-entrypoint-override"
    });
    expect(mockProcessStdout).toHaveBeenCalledWith("Test something\n");
    expect(mockProcessExit).toBeCalledTimes(0);
});

test("no-script <test-job>", async () => {
    try {
        await defaultCmd.handler({
            cwd: "tests/test-cases/no-script",
            job: "test-job"
        });
    } catch (e) {
        expect(e.message).toBe("Test exited");
        expect(mockProcessStdout).toBeCalledTimes(0);
        expect(mockProcessStderr).toHaveBeenCalledWith("[31m[94mtest-job[39m[31m must have script specified[39m\n");
    }
});

test("before-script <test-job>", async () => {
    await defaultCmd.handler({
        cwd: "tests/test-cases/before-script",
        job: "test-job"
    });
    expect(mockProcessStdout).toHaveBeenCalledWith("Before test\n");
    expect(mockProcessStderr).toBeCalledTimes(0);
    expect(mockProcessExit).toBeCalledTimes(0);
});

test("script-multidimension <test-job>", async () => {
    await defaultCmd.handler({
        cwd: "tests/test-cases/script-multidimension",
        job: "test-job"
    });
    expect(mockProcessStdout).toHaveBeenCalledWith("Test something\n");
    expect(mockProcessStdout).toHaveBeenCalledWith("Test something else\n");
    expect(mockProcessStderr).toBeCalledTimes(0);
    expect(mockProcessExit).toBeCalledTimes(0);
});

test("before-script-default <test-job>", async () => {
    await defaultCmd.handler({
        cwd: "tests/test-cases/before-script-default",
        job: "test-job"
    });
    expect(mockProcessStdout).toHaveBeenCalledWith("Before test\n");
    expect(mockProcessStderr).toBeCalledTimes(0);
    expect(mockProcessExit).toBeCalledTimes(0);
});

test("after-script <test-job>", async () => {
    await defaultCmd.handler({
        cwd: "tests/test-cases/after-script",
        job: "test-job"
    });
    expect(mockProcessStdout).toHaveBeenCalledWith("Cleanup after test\n");
    expect(mockProcessStderr).toBeCalledTimes(0);
    expect(mockProcessExit).toBeCalledTimes(0);
});

test("after-script-default <test-job>", async () => {
    await defaultCmd.handler({
        cwd: "tests/test-cases/after-script-default",
        job: "test-job"
    });
    expect(mockProcessStdout).toHaveBeenCalledWith("Cleanup after test\n");
    expect(mockProcessStderr).toBeCalledTimes(0);
    expect(mockProcessExit).toBeCalledTimes(0);
});

test("artifacts <consume-artifacts> --needs", async () => {
    await defaultCmd.handler({
        cwd: "tests/test-cases/artifacts",
        job: "consume-artifacts",
        needs: true
    });
    expect(mockProcessExit).toBeCalledTimes(0);
    expect(mockProcessStderr).toBeCalledTimes(0);
});

test("artifacts-no-globstar", async () => {
    try {
        await defaultCmd.handler({
            cwd: "tests/test-cases/artifacts-no-globstar"
        });
    } catch (e) {
        expect(mockProcessStderr).toHaveBeenCalledWith("[31mArtfact paths cannot contain globstar, yet! 'test-job'[39m\n");
        expect(e.message).toBe("Test exited");
    }
});

test("cache <consume-cache> --needs", async () => {
    await defaultCmd.handler({
        cwd: "tests/test-cases/cache",
        job: "consume-cache",
        needs: true
    });
    expect(mockProcessExit).toBeCalledTimes(0);
    expect(mockProcessStderr).toBeCalledTimes(0);
});

test("dotenv <test-job>", async () => {
    await defaultCmd.handler({
        cwd: "tests/test-cases/dotenv",
        job: "test-job"
    });
    expect(mockProcessStdout).toHaveBeenCalledWith("Test something\n");
});

test("extends <test-job>", async () => {
    await defaultCmd.handler({
        cwd: "tests/test-cases/extends",
        job: "test-job"
    });

    expect(mockProcessStdout).toHaveBeenCalledWith("Test something (before_script)\n");
    expect(mockProcessStdout).toHaveBeenCalledWith("Test something\n");
    expect(mockProcessStdout).toHaveBeenCalledWith("Test something (after_script)\n");
    expect(mockProcessExit).toBeCalledTimes(0);
});

test("include <test-job>", async () => {
    await defaultCmd.handler({
        cwd: "tests/test-cases/include",
        job: "test-job"
    });
    expect(mockProcessStdout).toHaveBeenCalledWith("Test something\n");
    expect(mockProcessExit).toBeCalledTimes(0);
});

<<<<<<< HEAD
test("include <build-job>", async () => {
    try {
        await defaultCmd.handler({
            cwd: "tests/test-cases/include",
            job: "build-job"
        });
        expect(mockProcessStdout).toHaveBeenCalledWith("Build something\n");
        expect(mockProcessExit).toBeCalledTimes(0);
    } catch(e) {
        console.log(mockProcessStderr.mock.calls.join("\n"));
        console.log(e);
    }
=======
test('include <build-job>', async () => {
    await defaultCmd.handler({
        cwd: 'tests/test-cases/include',
        job: 'build-job'
    });
    expect(mockProcessStdout).toHaveBeenCalledWith("Build something\n");
    expect(mockProcessExit).toBeCalledTimes(0);
>>>>>>> 00ac1d73
});

test("include <deploy-job>", async () => {
    await defaultCmd.handler({
        cwd: "tests/test-cases/include",
        job: "deploy-job"
    });
    expect(mockProcessStdout).toHaveBeenCalledWith("Deploy something\n");
    expect(mockProcessExit).toBeCalledTimes(0);
});

test("include-template <test-job>", async () => {
    await defaultCmd.handler({
        cwd: "tests/test-cases/include-template",
        job: "test-job"
    });
    expect(mockProcessStdout).toHaveBeenCalledWith("Test Something\n");
    expect(mockProcessExit).toBeCalledTimes(0);
});

<<<<<<< HEAD
test("manual <build-job>", async () => {
=======
test('include-invalid-local', async () => {
    try {
        await defaultCmd.handler({
            cwd: 'tests/test-cases/include-invalid-local',
        });
    } catch (e) {
        expect(mockProcessStderr).toHaveBeenCalledWith("[31mLocal include file cannot be found .gitlab-ci-invalid.yml[39m\n");
    }
});

test('include-invalid-project', async () => {
    try {
        await defaultCmd.handler({
            cwd: 'tests/test-cases/include-invalid-project',
        });
    } catch (e) {
        expect(mockProcessStderr).toHaveBeenCalledWith("[31mProject include could not be fetched { project: firecow/gitlab-ci-local-includes, ref: master, file: .gitlab-modue.yml }[39m\n");
    }
});

test('include-invalid-remote', async () => {
    try {
        await defaultCmd.handler({
            cwd: 'tests/test-cases/include-invalid-remote',
        });
    } catch (e) {
        expect(mockProcessStderr).toHaveBeenCalledWith("[31mRemote include could not be fetched https://gitlab.com/firecow/gitlab-ci-local-includes/-/raw/master/.itlab-http.yml[39m\n");
    }
});

test('manual <build-job>', async () => {
>>>>>>> 00ac1d73
    await defaultCmd.handler({
        cwd: "tests/test-cases/manual",
        manual: "build-job"
    });
    expect(mockProcessStdout).toHaveBeenCalledWith("[35mnot started[39m ");
    expect(mockProcessStdout).toHaveBeenCalledWith("[94mtest-job[39m");
    expect(mockProcessStdout).toHaveBeenCalledWith("[32msuccessful[39m ");
    expect(mockProcessStdout).toHaveBeenCalledWith("[94mbuild-job[39m");
    expect(mockProcessExit).toBeCalledTimes(0);
});

test("reference <test-job>", async () => {
    await defaultCmd.handler({
        cwd: "tests/test-cases/reference",
        job: "test-job",
    });

    expect(mockProcessStdout).toHaveBeenCalledWith("Setting something general up\n");
    expect(mockProcessStdout).toHaveBeenCalledWith("Yoyo\n");
    expect(mockProcessStderr).toBeCalledTimes(0);
    expect(mockProcessExit).toBeCalledTimes(0);
});

test("script-failures <test-job>", async () => {
    try {
        await defaultCmd.handler({
            cwd: "tests/test-cases/script-failures",
            job: "test-job",
        });
    } catch (e) {
        expect(mockProcessStdout).toBeCalledTimes(19);
        expect(mockProcessStderr).toBeCalledTimes(2);
        expect(e.message).toBe("Test exited");
    }
});

test("script-failures <test-job-after-script>", async () => {
    try {
        await defaultCmd.handler({
            cwd: "tests/test-cases/script-failures",
            job: "test-job-after-script",
        });
    } catch (e) {
        expect(mockProcessStdout).toBeCalledTimes(19);
        expect(mockProcessStderr).toBeCalledTimes(2);
        expect(e.message).toBe("Test exited");
    }
});

test("script-failures <allow-failure-job>", async () => {
    await defaultCmd.handler({
        cwd: "tests/test-cases/script-failures",
        job: "allow-failure-job",
    });

    expect(mockProcessStdout).toHaveBeenCalledWith("[93mwarning[39m ");
    expect(mockProcessStderr).toBeCalledTimes(1);
    expect(mockProcessExit).toBeCalledTimes(0);
});

test("script-failures <allow-failure-after-scripts>", async () => {
    await defaultCmd.handler({
        cwd: "tests/test-cases/script-failures",
        job: "allow-failure-after-script",
    });

    expect(mockProcessStdout).toHaveBeenCalledWith("[93mwarning[39m ");
    expect(mockProcessStderr).toBeCalledTimes(2);
    expect(mockProcessExit).toBeCalledTimes(0);
});

test("stage-not-found <test-job>", async () => {
    try {
        await defaultCmd.handler({
            cwd: "tests/test-cases/stage-not-found",
            job: "test-job"
        });
    } catch (e) {
        expect(mockProcessStderr).toHaveBeenCalledWith("[31m[33mstage:invalid[39m[31m not found for [94mtest-job[39m[31m[39m\n");
        expect(e.message).toBe("Test exited");
    }
});

test("invalid-variables-bool <test-job>", async () => {
    try {
        await defaultCmd.handler({
            cwd: "tests/test-cases/invalid-variables-bool",
            job: "test-job"
        });
    } catch (e) {
        expect(mockProcessStderr).toHaveBeenCalledWith("[31m[94mtest-job[31m has invalid variables hash of key value pairs. INVALID=true[39m\n");
        expect(e.message).toBe("Test exited");
    }
});

test("invalid-variables-null <test-job>", async () => {
    try {
        await defaultCmd.handler({
            cwd: "tests/test-cases/invalid-variables-null",
            job: "test-job"
        });
    } catch (e) {
        expect(mockProcessStderr).toHaveBeenCalledWith("[31m[94mtest-job[39m[31m has invalid variables hash of key value pairs. INVALID=null[39m\n");
        expect(e.message).toBe("Test exited");
    }
});

test("invalid-stages", async () => {
    try {
        await defaultCmd.handler({
            cwd: "tests/test-cases/invalid-stages",
        });
    } catch (e) {
        expect(mockProcessStderr).toHaveBeenCalledWith("[31m[33mstages:[39m[31m must be an array[39m\n");
        expect(e.message).toBe("Test exited");
    }
});

test("no-git-config", async () => {
    try {
        await defaultCmd.handler({
            cwd: "tests/test-cases/no-git-config",
        });
    } catch (e) {
        expect(mockProcessStderr).toHaveBeenCalledWith("[31mCould not locate.gitconfig or .git/config file[39m\n");
        expect(e.message).toBe("Test exited");
    }
});

test("list-case --list", async () => {
    await defaultCmd.handler({
        cwd: "tests/test-cases/list-case/",
        list: true
    });

    expect(mockProcessStdout).toHaveBeenCalledWith("[94mtest-job [39m  Run Tests  [33mtest [39m  on_success         \n");
    expect(mockProcessStdout).toHaveBeenCalledWith("[94mbuild-job[39m             [33mbuild[39m  on_success  warning  [[94mtest-job[39m]\n");
    expect(mockProcessStderr).toBeCalledTimes(0);
    expect(mockProcessExit).toBeCalledTimes(0);
});

test("--cwd unknown-directory/", async () => {
    try {
        await defaultCmd.handler({
            cwd: "something/unknown-directory"
        });
    } catch (e) {
        expect(mockProcessStderr).toHaveBeenCalledWith("[31msomething/unknown-directory is not a directory[39m\n");
        expect(e.message).toBe("Test exited");
    }
});

test("--cwd docs/", async () => {
    try {
        await defaultCmd.handler({
            cwd: "docs"
        });
    } catch (e) {
        expect(mockProcessStderr).toHaveBeenCalledWith("[31mdocs does not contain .gitlab-ci.yml[39m\n");
        expect(e.message).toBe("Test exited");
    }
});<|MERGE_RESOLUTION|>--- conflicted
+++ resolved
@@ -19,9 +19,9 @@
     mockProcessExit.mockClear();
 });
 
-test("plain", async () => {
-    await defaultCmd.handler({
-        cwd: "tests/test-cases/plain",
+test('plain', async () => {
+    await defaultCmd.handler({
+        cwd: 'tests/test-cases/plain',
     });
 
     expect(mockProcessStdout).toBeCalledTimes(25);
@@ -29,21 +29,21 @@
     expect(mockProcessExit).toBeCalledTimes(0);
 });
 
-test("invalid-jobname", async () => {
-    try {
-        await defaultCmd.handler({
-            cwd: "tests/test-cases/invalid-jobname",
+test('invalid-jobname', async () => {
+    try {
+        await defaultCmd.handler({
+            cwd: 'tests/test-cases/invalid-jobname',
         });
     } catch (e) {
         expect(mockProcessStderr).toHaveBeenCalledWith("[31mJobs cannot include spaces, yet! 'test job'[39m\n");
     }
 });
 
-test("plain <notfound>", async () => {
-    try {
-        await defaultCmd.handler({
-            cwd: "tests/test-cases/plain",
-            job: "notfound"
+test('plain <notfound>', async () => {
+    try {
+        await defaultCmd.handler({
+            cwd: 'tests/test-cases/plain',
+            job: 'notfound'
         });
     } catch (e) {
         expect(e.message).toBe("Test exited");
@@ -53,19 +53,19 @@
     }
 });
 
-test("trigger", async () => {
-    await defaultCmd.handler({
-        cwd: "tests/test-cases/trigger",
+test('trigger', async () => {
+    await defaultCmd.handler({
+        cwd: 'tests/test-cases/trigger',
     });
 
     expect(mockProcessStdout).toHaveBeenCalledWith("[94mtrigger_job[39m");
 });
 
 
-test("needs <build-job> --needs", async () => {
-    await defaultCmd.handler({
-        cwd: "tests/test-cases/needs",
-        job: "build-job",
+test('needs <build-job> --needs', async () => {
+    await defaultCmd.handler({
+        cwd: 'tests/test-cases/needs',
+        job: 'build-job',
         needs: true
     });
 
@@ -74,11 +74,11 @@
     expect(mockProcessExit).toBeCalledTimes(0);
 });
 
-test("needs-invalid-stage <build-job> --needs", async () => {
-    try {
-        await defaultCmd.handler({
-            cwd: "tests/test-cases/needs-invalid-stage",
-            job: "build-job",
+test('needs-invalid-stage <build-job> --needs', async () => {
+    try {
+        await defaultCmd.handler({
+            cwd: 'tests/test-cases/needs-invalid-stage',
+            job: 'build-job',
         });
     } catch (e) {
         expect(e.message).toBe("Test exited");
@@ -87,11 +87,11 @@
     }
 });
 
-test("needs-unspecified-job <build-job> --needs", async () => {
-    try {
-        await defaultCmd.handler({
-            cwd: "tests/test-cases/needs-unspecified-job",
-            job: "test-job",
+test('needs-unspecified-job <build-job> --needs', async () => {
+    try {
+        await defaultCmd.handler({
+            cwd: 'tests/test-cases/needs-unspecified-job',
+            job: 'test-job',
         });
     } catch (e) {
         expect(e.message).toBe("Test exited");
@@ -100,11 +100,11 @@
     }
 });
 
-test("custom-home <test-job>", async () => {
-    await defaultCmd.handler({
-        cwd: "tests/test-cases/custom-home",
-        job: "test-job",
-        home: "tests/test-cases/custom-home/.home",
+test('custom-home <test-job>', async () => {
+    await defaultCmd.handler({
+        cwd: 'tests/test-cases/custom-home',
+        job: 'test-job',
+        home: 'tests/test-cases/custom-home/.home',
     });
 
     expect(mockProcessStdout).toHaveBeenCalledWith("global-var-value\n");
@@ -113,18 +113,18 @@
     expect(mockProcessStdout).toHaveBeenCalledWith("Im content of a file variable\n");
 });
 
-test("image <test-job>", async () => {
-    await defaultCmd.handler({
-        cwd: "tests/test-cases/image",
-        job: "test-job"
-    });
-    expect(mockProcessStdout).toHaveBeenCalledWith("Test something\n");
-});
-
-test("image <test-entrypoint>", async () => {
-    await defaultCmd.handler({
-        cwd: "tests/test-cases/image",
-        job: "test-entrypoint",
+test('image <test-job>', async () => {
+    await defaultCmd.handler({
+        cwd: 'tests/test-cases/image',
+        job: 'test-job'
+    });
+    expect(mockProcessStdout).toHaveBeenCalledWith("Test something\n");
+});
+
+test('image <test-entrypoint>', async () => {
+    await defaultCmd.handler({
+        cwd: 'tests/test-cases/image',
+        job: 'test-entrypoint',
         privileged: true
     });
 
@@ -137,20 +137,20 @@
 
 });
 
-test("image <test-entrypoint-override>", async () => {
-    await defaultCmd.handler({
-        cwd: "tests/test-cases/image",
-        job: "test-entrypoint-override"
-    });
-    expect(mockProcessStdout).toHaveBeenCalledWith("Test something\n");
-    expect(mockProcessExit).toBeCalledTimes(0);
-});
-
-test("no-script <test-job>", async () => {
-    try {
-        await defaultCmd.handler({
-            cwd: "tests/test-cases/no-script",
-            job: "test-job"
+test('image <test-entrypoint-override>', async () => {
+    await defaultCmd.handler({
+        cwd: 'tests/test-cases/image',
+        job: 'test-entrypoint-override'
+    });
+    expect(mockProcessStdout).toHaveBeenCalledWith("Test something\n");
+    expect(mockProcessExit).toBeCalledTimes(0);
+});
+
+test('no-script <test-job>', async () => {
+    try {
+        await defaultCmd.handler({
+            cwd: 'tests/test-cases/no-script',
+            job: 'test-job'
         });
     } catch (e) {
         expect(e.message).toBe("Test exited");
@@ -159,20 +159,20 @@
     }
 });
 
-test("before-script <test-job>", async () => {
-    await defaultCmd.handler({
-        cwd: "tests/test-cases/before-script",
-        job: "test-job"
+test('before-script <test-job>', async () => {
+    await defaultCmd.handler({
+        cwd: 'tests/test-cases/before-script',
+        job: 'test-job'
     });
     expect(mockProcessStdout).toHaveBeenCalledWith("Before test\n");
     expect(mockProcessStderr).toBeCalledTimes(0);
     expect(mockProcessExit).toBeCalledTimes(0);
 });
 
-test("script-multidimension <test-job>", async () => {
-    await defaultCmd.handler({
-        cwd: "tests/test-cases/script-multidimension",
-        job: "test-job"
+test('script-multidimension <test-job>', async () => {
+    await defaultCmd.handler({
+        cwd: 'tests/test-cases/script-multidimension',
+        job: 'test-job'
     });
     expect(mockProcessStdout).toHaveBeenCalledWith("Test something\n");
     expect(mockProcessStdout).toHaveBeenCalledWith("Test something else\n");
@@ -180,50 +180,50 @@
     expect(mockProcessExit).toBeCalledTimes(0);
 });
 
-test("before-script-default <test-job>", async () => {
-    await defaultCmd.handler({
-        cwd: "tests/test-cases/before-script-default",
-        job: "test-job"
+test('before-script-default <test-job>', async () => {
+    await defaultCmd.handler({
+        cwd: 'tests/test-cases/before-script-default',
+        job: 'test-job'
     });
     expect(mockProcessStdout).toHaveBeenCalledWith("Before test\n");
     expect(mockProcessStderr).toBeCalledTimes(0);
     expect(mockProcessExit).toBeCalledTimes(0);
 });
 
-test("after-script <test-job>", async () => {
-    await defaultCmd.handler({
-        cwd: "tests/test-cases/after-script",
-        job: "test-job"
+test('after-script <test-job>', async () => {
+    await defaultCmd.handler({
+        cwd: 'tests/test-cases/after-script',
+        job: 'test-job'
     });
     expect(mockProcessStdout).toHaveBeenCalledWith("Cleanup after test\n");
     expect(mockProcessStderr).toBeCalledTimes(0);
     expect(mockProcessExit).toBeCalledTimes(0);
 });
 
-test("after-script-default <test-job>", async () => {
-    await defaultCmd.handler({
-        cwd: "tests/test-cases/after-script-default",
-        job: "test-job"
+test('after-script-default <test-job>', async () => {
+    await defaultCmd.handler({
+        cwd: 'tests/test-cases/after-script-default',
+        job: 'test-job'
     });
     expect(mockProcessStdout).toHaveBeenCalledWith("Cleanup after test\n");
     expect(mockProcessStderr).toBeCalledTimes(0);
     expect(mockProcessExit).toBeCalledTimes(0);
 });
 
-test("artifacts <consume-artifacts> --needs", async () => {
-    await defaultCmd.handler({
-        cwd: "tests/test-cases/artifacts",
-        job: "consume-artifacts",
+test('artifacts <consume-artifacts> --needs', async () => {
+    await defaultCmd.handler({
+        cwd: 'tests/test-cases/artifacts',
+        job: 'consume-artifacts',
         needs: true
     });
     expect(mockProcessExit).toBeCalledTimes(0);
     expect(mockProcessStderr).toBeCalledTimes(0);
 });
 
-test("artifacts-no-globstar", async () => {
-    try {
-        await defaultCmd.handler({
-            cwd: "tests/test-cases/artifacts-no-globstar"
+test('artifacts-no-globstar', async () => {
+    try {
+        await defaultCmd.handler({
+            cwd: 'tests/test-cases/artifacts-no-globstar'
         });
     } catch (e) {
         expect(mockProcessStderr).toHaveBeenCalledWith("[31mArtfact paths cannot contain globstar, yet! 'test-job'[39m\n");
@@ -231,28 +231,28 @@
     }
 });
 
-test("cache <consume-cache> --needs", async () => {
-    await defaultCmd.handler({
-        cwd: "tests/test-cases/cache",
-        job: "consume-cache",
+test('cache <consume-cache> --needs', async () => {
+    await defaultCmd.handler({
+        cwd: 'tests/test-cases/cache',
+        job: 'consume-cache',
         needs: true
     });
     expect(mockProcessExit).toBeCalledTimes(0);
     expect(mockProcessStderr).toBeCalledTimes(0);
 });
 
-test("dotenv <test-job>", async () => {
-    await defaultCmd.handler({
-        cwd: "tests/test-cases/dotenv",
-        job: "test-job"
-    });
-    expect(mockProcessStdout).toHaveBeenCalledWith("Test something\n");
-});
-
-test("extends <test-job>", async () => {
-    await defaultCmd.handler({
-        cwd: "tests/test-cases/extends",
-        job: "test-job"
+test('dotenv <test-job>', async () => {
+    await defaultCmd.handler({
+        cwd: 'tests/test-cases/dotenv',
+        job: 'test-job'
+    });
+    expect(mockProcessStdout).toHaveBeenCalledWith("Test something\n");
+});
+
+test('extends <test-job>', async () => {
+    await defaultCmd.handler({
+        cwd: 'tests/test-cases/extends',
+        job: 'test-job'
     });
 
     expect(mockProcessStdout).toHaveBeenCalledWith("Test something (before_script)\n");
@@ -261,29 +261,15 @@
     expect(mockProcessExit).toBeCalledTimes(0);
 });
 
-test("include <test-job>", async () => {
-    await defaultCmd.handler({
-        cwd: "tests/test-cases/include",
-        job: "test-job"
-    });
-    expect(mockProcessStdout).toHaveBeenCalledWith("Test something\n");
-    expect(mockProcessExit).toBeCalledTimes(0);
-});
-
-<<<<<<< HEAD
-test("include <build-job>", async () => {
-    try {
-        await defaultCmd.handler({
-            cwd: "tests/test-cases/include",
-            job: "build-job"
-        });
-        expect(mockProcessStdout).toHaveBeenCalledWith("Build something\n");
-        expect(mockProcessExit).toBeCalledTimes(0);
-    } catch(e) {
-        console.log(mockProcessStderr.mock.calls.join("\n"));
-        console.log(e);
-    }
-=======
+test('include <test-job>', async () => {
+    await defaultCmd.handler({
+        cwd: 'tests/test-cases/include',
+        job: 'test-job'
+    });
+    expect(mockProcessStdout).toHaveBeenCalledWith("Test something\n");
+    expect(mockProcessExit).toBeCalledTimes(0);
+});
+
 test('include <build-job>', async () => {
     await defaultCmd.handler({
         cwd: 'tests/test-cases/include',
@@ -291,30 +277,26 @@
     });
     expect(mockProcessStdout).toHaveBeenCalledWith("Build something\n");
     expect(mockProcessExit).toBeCalledTimes(0);
->>>>>>> 00ac1d73
-});
-
-test("include <deploy-job>", async () => {
-    await defaultCmd.handler({
-        cwd: "tests/test-cases/include",
-        job: "deploy-job"
+});
+
+test('include <deploy-job>', async () => {
+    await defaultCmd.handler({
+        cwd: 'tests/test-cases/include',
+        job: 'deploy-job'
     });
     expect(mockProcessStdout).toHaveBeenCalledWith("Deploy something\n");
     expect(mockProcessExit).toBeCalledTimes(0);
 });
 
-test("include-template <test-job>", async () => {
-    await defaultCmd.handler({
-        cwd: "tests/test-cases/include-template",
-        job: "test-job"
+test('include-template <test-job>', async () => {
+    await defaultCmd.handler({
+        cwd: 'tests/test-cases/include-template',
+        job: 'test-job'
     });
     expect(mockProcessStdout).toHaveBeenCalledWith("Test Something\n");
     expect(mockProcessExit).toBeCalledTimes(0);
 });
 
-<<<<<<< HEAD
-test("manual <build-job>", async () => {
-=======
 test('include-invalid-local', async () => {
     try {
         await defaultCmd.handler({
@@ -346,10 +328,9 @@
 });
 
 test('manual <build-job>', async () => {
->>>>>>> 00ac1d73
-    await defaultCmd.handler({
-        cwd: "tests/test-cases/manual",
-        manual: "build-job"
+    await defaultCmd.handler({
+        cwd: 'tests/test-cases/manual',
+        manual: 'build-job'
     });
     expect(mockProcessStdout).toHaveBeenCalledWith("[35mnot started[39m ");
     expect(mockProcessStdout).toHaveBeenCalledWith("[94mtest-job[39m");
@@ -358,10 +339,10 @@
     expect(mockProcessExit).toBeCalledTimes(0);
 });
 
-test("reference <test-job>", async () => {
-    await defaultCmd.handler({
-        cwd: "tests/test-cases/reference",
-        job: "test-job",
+test('reference <test-job>', async () => {
+    await defaultCmd.handler({
+        cwd: 'tests/test-cases/reference',
+        job: 'test-job',
     });
 
     expect(mockProcessStdout).toHaveBeenCalledWith("Setting something general up\n");
@@ -370,11 +351,11 @@
     expect(mockProcessExit).toBeCalledTimes(0);
 });
 
-test("script-failures <test-job>", async () => {
-    try {
-        await defaultCmd.handler({
-            cwd: "tests/test-cases/script-failures",
-            job: "test-job",
+test('script-failures <test-job>', async () => {
+    try {
+        await defaultCmd.handler({
+            cwd: 'tests/test-cases/script-failures',
+            job: 'test-job',
         });
     } catch (e) {
         expect(mockProcessStdout).toBeCalledTimes(19);
@@ -383,11 +364,11 @@
     }
 });
 
-test("script-failures <test-job-after-script>", async () => {
-    try {
-        await defaultCmd.handler({
-            cwd: "tests/test-cases/script-failures",
-            job: "test-job-after-script",
+test('script-failures <test-job-after-script>', async () => {
+    try {
+        await defaultCmd.handler({
+            cwd: 'tests/test-cases/script-failures',
+            job: 'test-job-after-script',
         });
     } catch (e) {
         expect(mockProcessStdout).toBeCalledTimes(19);
@@ -396,10 +377,10 @@
     }
 });
 
-test("script-failures <allow-failure-job>", async () => {
-    await defaultCmd.handler({
-        cwd: "tests/test-cases/script-failures",
-        job: "allow-failure-job",
+test('script-failures <allow-failure-job>', async () => {
+    await defaultCmd.handler({
+        cwd: 'tests/test-cases/script-failures',
+        job: 'allow-failure-job',
     });
 
     expect(mockProcessStdout).toHaveBeenCalledWith("[93mwarning[39m ");
@@ -407,10 +388,10 @@
     expect(mockProcessExit).toBeCalledTimes(0);
 });
 
-test("script-failures <allow-failure-after-scripts>", async () => {
-    await defaultCmd.handler({
-        cwd: "tests/test-cases/script-failures",
-        job: "allow-failure-after-script",
+test('script-failures <allow-failure-after-scripts>', async () => {
+    await defaultCmd.handler({
+        cwd: 'tests/test-cases/script-failures',
+        job: 'allow-failure-after-script',
     });
 
     expect(mockProcessStdout).toHaveBeenCalledWith("[93mwarning[39m ");
@@ -418,11 +399,11 @@
     expect(mockProcessExit).toBeCalledTimes(0);
 });
 
-test("stage-not-found <test-job>", async () => {
-    try {
-        await defaultCmd.handler({
-            cwd: "tests/test-cases/stage-not-found",
-            job: "test-job"
+test('stage-not-found <test-job>', async () => {
+    try {
+        await defaultCmd.handler({
+            cwd: 'tests/test-cases/stage-not-found',
+            job: 'test-job'
         });
     } catch (e) {
         expect(mockProcessStderr).toHaveBeenCalledWith("[31m[33mstage:invalid[39m[31m not found for [94mtest-job[39m[31m[39m\n");
@@ -430,23 +411,23 @@
     }
 });
 
-test("invalid-variables-bool <test-job>", async () => {
-    try {
-        await defaultCmd.handler({
-            cwd: "tests/test-cases/invalid-variables-bool",
-            job: "test-job"
-        });
-    } catch (e) {
-        expect(mockProcessStderr).toHaveBeenCalledWith("[31m[94mtest-job[31m has invalid variables hash of key value pairs. INVALID=true[39m\n");
-        expect(e.message).toBe("Test exited");
-    }
-});
-
-test("invalid-variables-null <test-job>", async () => {
-    try {
-        await defaultCmd.handler({
-            cwd: "tests/test-cases/invalid-variables-null",
-            job: "test-job"
+test('invalid-variables-bool <test-job>', async () => {
+    try {
+        await defaultCmd.handler({
+            cwd: 'tests/test-cases/invalid-variables-bool',
+            job: 'test-job'
+        });
+    } catch (e) {
+        expect(mockProcessStderr).toHaveBeenCalledWith(`[31m[94mtest-job[31m has invalid variables hash of key value pairs. INVALID=true[39m\n`);
+        expect(e.message).toBe("Test exited");
+    }
+});
+
+test('invalid-variables-null <test-job>', async () => {
+    try {
+        await defaultCmd.handler({
+            cwd: 'tests/test-cases/invalid-variables-null',
+            job: 'test-job'
         });
     } catch (e) {
         expect(mockProcessStderr).toHaveBeenCalledWith("[31m[94mtest-job[39m[31m has invalid variables hash of key value pairs. INVALID=null[39m\n");
@@ -454,31 +435,31 @@
     }
 });
 
-test("invalid-stages", async () => {
-    try {
-        await defaultCmd.handler({
-            cwd: "tests/test-cases/invalid-stages",
-        });
-    } catch (e) {
-        expect(mockProcessStderr).toHaveBeenCalledWith("[31m[33mstages:[39m[31m must be an array[39m\n");
-        expect(e.message).toBe("Test exited");
-    }
-});
-
-test("no-git-config", async () => {
-    try {
-        await defaultCmd.handler({
-            cwd: "tests/test-cases/no-git-config",
-        });
-    } catch (e) {
-        expect(mockProcessStderr).toHaveBeenCalledWith("[31mCould not locate.gitconfig or .git/config file[39m\n");
-        expect(e.message).toBe("Test exited");
-    }
-});
-
-test("list-case --list", async () => {
-    await defaultCmd.handler({
-        cwd: "tests/test-cases/list-case/",
+test('invalid-stages', async () => {
+    try {
+        await defaultCmd.handler({
+            cwd: 'tests/test-cases/invalid-stages',
+        });
+    } catch (e) {
+        expect(mockProcessStderr).toHaveBeenCalledWith(`[31m[33mstages:[39m[31m must be an array[39m\n`);
+        expect(e.message).toBe("Test exited");
+    }
+});
+
+test('no-git-config', async () => {
+    try {
+        await defaultCmd.handler({
+            cwd: 'tests/test-cases/no-git-config',
+        });
+    } catch (e) {
+        expect(mockProcessStderr).toHaveBeenCalledWith(`[31mCould not locate.gitconfig or .git/config file[39m\n`);
+        expect(e.message).toBe("Test exited");
+    }
+});
+
+test('list-case --list', async () => {
+    await defaultCmd.handler({
+        cwd: 'tests/test-cases/list-case/',
         list: true
     });
 
@@ -488,24 +469,24 @@
     expect(mockProcessExit).toBeCalledTimes(0);
 });
 
-test("--cwd unknown-directory/", async () => {
-    try {
-        await defaultCmd.handler({
-            cwd: "something/unknown-directory"
-        });
-    } catch (e) {
-        expect(mockProcessStderr).toHaveBeenCalledWith("[31msomething/unknown-directory is not a directory[39m\n");
-        expect(e.message).toBe("Test exited");
-    }
-});
-
-test("--cwd docs/", async () => {
-    try {
-        await defaultCmd.handler({
-            cwd: "docs"
-        });
-    } catch (e) {
-        expect(mockProcessStderr).toHaveBeenCalledWith("[31mdocs does not contain .gitlab-ci.yml[39m\n");
+test('--cwd unknown-directory/', async () => {
+    try {
+        await defaultCmd.handler({
+            cwd: 'something/unknown-directory'
+        });
+    } catch (e) {
+        expect(mockProcessStderr).toHaveBeenCalledWith(`[31msomething/unknown-directory is not a directory[39m\n`);
+        expect(e.message).toBe("Test exited");
+    }
+});
+
+test('--cwd docs/', async () => {
+    try {
+        await defaultCmd.handler({
+            cwd: 'docs'
+        });
+    } catch (e) {
+        expect(mockProcessStderr).toHaveBeenCalledWith(`[31mdocs does not contain .gitlab-ci.yml[39m\n`);
         expect(e.message).toBe("Test exited");
     }
 });