--- conflicted
+++ resolved
@@ -297,47 +297,43 @@
     expect(mockProcessExit).toBeCalledTimes(0);
 });
 
-<<<<<<< HEAD
+test("include-invalid-local", async () => {
+    try {
+        await defaultCmd.handler({
+            cwd: "tests/test-cases/include-invalid-local",
+        });
+    } catch (e) {
+        expect(mockProcessStderr).toHaveBeenCalledWith("[31mLocal include file cannot be found .gitlab-ci-invalid.yml[39m\n");
+    }
+});
+
+test("include-invalid-project", async () => {
+    try {
+        await defaultCmd.handler({
+            cwd: "tests/test-cases/include-invalid-project",
+        });
+    } catch (e) {
+        expect(mockProcessStderr).toHaveBeenCalledWith("[31mProject include could not be fetched { project: firecow/gitlab-ci-local-includes, ref: master, file: .gitlab-modue.yml }[39m\n");
+    }
+});
+
+test("include-invalid-remote", async () => {
+    try {
+        await defaultCmd.handler({
+            cwd: "tests/test-cases/include-invalid-remote",
+        });
+    } catch (e) {
+        expect(mockProcessStderr).toHaveBeenCalledWith("[31mRemote include could not be fetched https://gitlab.com/firecow/gitlab-ci-local-includes/-/raw/master/.itlab-http.yml[39m\n");
+    }
+});
+
 test('inject-ssh-agent', async () => {
     await defaultCmd.handler({
         cwd: 'tests/test-cases/inject-ssh-agent',
     });
 });
 
-test('manual <build-job>', async () => {
-=======
-test("include-invalid-local", async () => {
-    try {
-        await defaultCmd.handler({
-            cwd: "tests/test-cases/include-invalid-local",
-        });
-    } catch (e) {
-        expect(mockProcessStderr).toHaveBeenCalledWith("[31mLocal include file cannot be found .gitlab-ci-invalid.yml[39m\n");
-    }
-});
-
-test("include-invalid-project", async () => {
-    try {
-        await defaultCmd.handler({
-            cwd: "tests/test-cases/include-invalid-project",
-        });
-    } catch (e) {
-        expect(mockProcessStderr).toHaveBeenCalledWith("[31mProject include could not be fetched { project: firecow/gitlab-ci-local-includes, ref: master, file: .gitlab-modue.yml }[39m\n");
-    }
-});
-
-test("include-invalid-remote", async () => {
-    try {
-        await defaultCmd.handler({
-            cwd: "tests/test-cases/include-invalid-remote",
-        });
-    } catch (e) {
-        expect(mockProcessStderr).toHaveBeenCalledWith("[31mRemote include could not be fetched https://gitlab.com/firecow/gitlab-ci-local-includes/-/raw/master/.itlab-http.yml[39m\n");
-    }
-});
-
 test("manual <build-job>", async () => {
->>>>>>> 53af4110
     await defaultCmd.handler({
         cwd: "tests/test-cases/manual",
         manual: "build-job"
